"""
nestrun.py - run commands based on control dictionaries.
"""
import argparse
import collections
import csv
import datetime
import errno
<<<<<<< HEAD
=======
import functools
>>>>>>> 2309e122
import json
import logging
import os
import os.path
import shlex
import shutil
import signal
import subprocess
import sys
import yaml


# Constants to be used as defaults.
MAX_PROCS = 2                    # Set the default maximum number of child processes that can be spawned.
DRY_RUN = False                   # Run in dry_run mode, default is False.


def _terminate_procs(procs):
    """
    Terminate all processes in the process dictionary
    """
    logging.warn("Stopping all remaining processes")
    for proc, g in procs.values():
        logging.debug("[%s] SIGTERM", proc.pid)
        proc.terminate()
    sys.exit(1)

def sigterm_handler(nonlocal, signum, frame):
    logging.warning('SIGTERM received; no longer spawning jobs')
    nonlocal['spawn_jobs'] = False

def sigusr1_handler(running_procs, signum, frame):
    for pid, (proc, _) in running_procs.iteritems():
        sys.stderr.write('%5d - in %s\n' % (pid, proc.working_dir))

def sigint_handler(nonlocal, all_procs, running_procs, signum, frame):
    if nonlocal['received_SIGINT']:
        logging.warning('SIGINT received; terminating')
        _terminate_procs(running_procs)
        write_summary(all_procs, data['summary_file'])
        sys.exit(0)
    else:
        logging.warning('SIGINT received; send again to terminate')
        nonlocal['received_SIGINT'] = True

<<<<<<< HEAD
def invoke(max_procs, data, controls):
    running_procs = {}
    all_procs = []
    n_done = 0
    while True:
        while len(running_procs) < max_procs:
            try:
                control = controls.next()
            except MoreLater:
                break
            except StopIteration:
                if not running_procs:
                    write_summary(all_procs, data['summary_file'])
                    return
                break
            g = worker(data, control)
=======
def invoke(max_procs, data, json_files):
    nonlocal = {'spawn_jobs': True, 'received_SIGINT': False}
    running_procs = {}
    all_procs = []

    signal.signal(signal.SIGTERM, functools.partial(sigterm_handler, nonlocal))
    signal.signal(signal.SIGUSR1,
        functools.partial(sigusr1_handler, running_procs))
    signal.signal(signal.SIGINT,
        functools.partial(sigint_handler, nonlocal, all_procs, running_procs))
    for sig in ['SIGTERM', 'SIGUSR1', 'SIGINT']:
        signal.siginterrupt(getattr(signal, sig), False)

    files = iter(json_files)
    try:
        while True:
            while nonlocal['spawn_jobs'] and len(running_procs) < max_procs:
                try:
                    json_file = files.next()
                except StopIteration:
                    # no more files; allow other processes to finish.
                    break
                g = worker(data, json_file)
                try:
                    proc = g.next()
                except StopIteration:
                    continue
                except OSError:
                    # OSError thrown when command couldn't be started
                    logging.exception("Exception starting %s", json_file)
                    if data['stop_on_error']:
                        _terminate_procs(running_procs)
                        return
                else:
                    all_procs.append(proc)
                    running_procs[proc.pid] = proc, g

            try:
                pid, status = os.wait()
            except OSError, e:
                if e.errno != errno.ECHILD:
                    raise
                # wait(2) raising ECHILD means there's no child processes to wait
                # for anymore, so we're done.
                return

            # Pull the actual exit status - high byte of 16-bit number
            exit_status = os.WEXITSTATUS(status)
            proc, g = running_procs.pop(pid)
            proc.complete(exit_status)

>>>>>>> 2309e122
            try:
                g.next()
            except StopIteration:
<<<<<<< HEAD
                continue
            except OSError:
                # OSError thrown when command couldn't be started
                logging.exception("Exception starting %s", control)
=======
                pass
            else:
                raise ValueError('worker generators should only yield once')

            # Check exit status, cancel jobs if stop_on_error specified and
            # non-zero
            if exit_status:
                logging.warn('[%s] %s Finished with non-zero exit status %s\n%s',
                        pid, proc.working_dir, exit_status, proc.log_tail())
>>>>>>> 2309e122
                if data['stop_on_error']:
                    _terminate_procs(running_procs)
                    return
            else:
<<<<<<< HEAD
                all_procs.append(proc)
                running_procs[proc.pid] = proc, g

        pid, status = os.wait()

        exit_status = os.WEXITSTATUS(status)
        proc, g = running_procs.pop(pid)
        proc.complete(exit_status, data['status_files'])
        remove_children = False
        if exit_status and data['ignore_multinest_on_failure']:
            remove_children = True
        controls.done(proc.control, remove_children=remove_children)

        try:
            g.next()
        except StopIteration:
            pass
        else:
            raise ValueError('worker generators should only yield once')

        n_done += 1
        # Check exit status, cancel jobs if stop_on_error specified and
        # non-zero
        if exit_status:
            logging.warn(
                '[%s] %s Finished (%d/%d) with non-zero exit status %s\n%s',
                pid, proc.working_dir, n_done, len(controls), exit_status,
                proc.log_tail())
            if data['stop_on_error']:
                _terminate_procs(running_procs)
                break
        else:
            logging.info(
                "[%s] %s Finished (%d/%d) with %s",
                pid, proc.working_dir, n_done, len(controls), exit_status)
=======
                logging.info("[%s] %s Finished with %s", pid, proc.working_dir,
                        exit_status)
    finally:
        write_summary(all_procs, data['summary_file'])
>>>>>>> 2309e122


def write_summary(all_procs, summary_file):
    """
    Write a summary of all run processes to summary_file in tab-delimited
    format.
    """
    if not summary_file:
        return

    with summary_file:
        writer = csv.writer(summary_file, delimiter='\t', lineterminator='\n')
        writer.writerow(('directory', 'command', 'start_time', 'end_time',
            'run_time', 'exit_status', 'result'))
        rows = ((p.working_dir, ' '.join(p.command), p.start_time, p.end_time,
                p.running_time, p.return_code, p.status) for p in all_procs)
        writer.writerows(rows)


def template_subs_file(in_file, out_fobj, d):
    """
    Substitute template arguments in in_file from variables in d, write the
    result to out_fobj.
    """
    with open(in_file, 'r') as in_fobj:
        for line in in_fobj:
            out_fobj.write(line.format(**d))


class NestlyProcess(object):
    """
    Metadata about a process run
    """

    def __init__(self, control, command, working_dir, popen, log_name='log.txt'):
        self.control = control
        self.command = command
        self.working_dir = working_dir
        self.log_name = log_name
        self.popen = popen
        self.pid = popen.pid
        self.return_code = None
        self.start_time = datetime.datetime.now()
        self.end_time = None
        self.status = 'RUNNING'
        try:
            os.unlink(os.path.join(self.working_dir, 'status'))
        except OSError, e:
            if e.errno != errno.ENOENT:
                raise

    def terminate(self):
        self.popen.terminate()
        self.end_time = datetime.datetime.now()
        self.status = 'TERMINATED'

    def complete(self, return_code, write_status_file):
        """
        Mark the process as complete with provided return_code
        """
        self.return_code = return_code
        self.status = 'COMPLETE' if not return_code else 'FAILED'
        self.end_time = datetime.datetime.now()
        if write_status_file:
            with open(os.path.join(self.working_dir, 'status'), 'w') as fobj:
                fobj.write('%s\n' % (return_code,))

    @property
    def running_time(self):
        if self.end_time is None:
            return None

        return self.end_time - self.start_time

    def log_tail(self, nlines=10):
        """
        Return the last ``nlines`` lines of the log file
        """
        log_path = os.path.join(self.working_dir, self.log_name)
        with open(log_path) as fp:
            d = collections.deque(maxlen=nlines)
            d.extend(fp)
            return ''.join(d)


def worker(data, control):
    """
    Handle parameter substitution and execute command as child process.
    """
    d = control.load()
    json_directory = os.path.dirname(os.path.abspath(control.path))
    def p(*parts):
        return os.path.join(json_directory, *parts)

    # STDOUT and STDERR will be written to a log file in each job directory.
    log_file = data['log_file']

    # A template file will be written in each job directory, including the
    # substitution that was performed..
    savecmd_file = data['savecmd_file']

    # if a template file is being used, then we write out to it
    template_file = control.template_file
    if template_file:
        output_template = p(os.path.basename(template_file))
        with open(output_template, 'w') as out_fobj:
            template_subs_file(template_file, out_fobj, d)

        # Copy permissions to destination
        try:
            shutil.copymode(template_file, output_template)
        except OSError, e:
            if e.errno == 1:
                logging.warn("Couldn't set permissions on %s. "
                        "Continuing with existing permissions",
                        output_template)
            else:
                raise

    work = control.template.format(**d)

    if savecmd_file:
        with open(p(savecmd_file), 'w') as command_file:
            command_file.write(work + "\n")

    # View what actions will take place in dry_run mode.
    if data['dry_run']:
        logging.info("%s - Dry run of %s\n", p(), work)
    else:
        try:
            with open(p(log_file), 'w') as log:
                cmd = shlex.split(work)
                pr = subprocess.Popen(cmd, stdout=log, stderr=log, cwd=p())
                logging.info('[%d] Started %s in %s', pr.pid, work, p())
                nestproc = NestlyProcess(control, cmd, p(), pr)
                yield nestproc
        except Exception, e:
            # Seems useful to print the command that failed to make the
            # traceback more meaningful.  Note that error output could get
            # mixed up if two processes encounter errors at the same instant
            logging.error("%s - Error executing %s - %s", p(), work, e)
            raise


class ControlFile(object):
    def __init__(self, path, template_loader=None):
        self.path = path
        self.dir = os.path.dirname(path).split(os.sep)
        self.children = []
        self.parent = None
        self.template = None
        self.template_file = None
        self.template_loader = template_loader

    def check_parent(self, parent):
        if len(self.dir) > len(parent.dir) and self.dir[:len(parent.dir)] == parent.dir:
            if self.parent is None:
                parent.children.append(self)
                self.parent = parent
            return True
        return False

    def __repr__(self):
        return '<ControlFile at %#x: %r>' % (id(self), self.path)

    def load(self):
        with open(self.path) as infile:
            d = json.load(infile)
        if self.template_loader:
            self.template_loader(d, self)
        return d

def control_key(path):
    splut = path.split('/')
    splut[-1] = splut[-1] == 'control.json'
    return splut

def organize_files(json_files, template_loader=None):
    json_files.sort(key=control_key)
    controls = []
    parent_stack = []
    for json_file in json_files:
        control = ControlFile(json_file, template_loader)
        controls.append(control)
        if not parent_stack:
            parent_stack.append(control)
        else:
            while parent_stack and not control.check_parent(parent_stack[-1]):
                parent_stack.pop()
            parent_stack.append(control)
    return controls

class MoreLater(Exception):
    pass

class MultiNestIterator(object):
    def __init__(self, json_files, template_loader=None):
        self.controls = set(organize_files(json_files, template_loader))
        self.available = (
            collections.deque(c for c in self.controls if c.parent is None))
        self.n_controls = len(self.controls)

    def __iter__(self):
        return self

    def __len__(self):
        return self.n_controls

    def next(self):
        if not self.controls:
            raise StopIteration
        elif not self.available:
            raise MoreLater
        return self.available.popleft()

    def done(self, control, remove_children=False):
        if control not in self.controls:
            raise ValueError('not waiting on this control', control)
        self.controls.remove(control)
        if remove_children:
            for child in control.children:
                self.done(child, remove_children=True)
        else:
            self.available.extend(control.children)


def extant_file(x):
    """
    'Type' for argparse - checks that file exists but does not open.
    """
    if not os.path.exists(x):
        raise argparse.ArgumentError("{0} does not exist".format(x))
    return x


def yaml_template_loader(yaml):
    key_pairs = []
    for k, v in yaml.iteritems():
        all_keys = {k}.union(v.get('deps', []))
        key_pairs.append((all_keys, v))
    def loader(d, control):
        d_keys = set(d)
        d = next((v for k, v in key_pairs if k == d_keys), None)
        if d is None:
            raise ValueError('no specification found', d_keys)
        control.template = d['template']
        control.template_file = d.get('template-file')
    return loader

def plain_template_loader(template, template_file):
    def loader(d, control):
        control.template = template
        control.template_file = template_file
    return loader


def parse_arguments():
    """
    Grab options and json files.
    """
    max_procs = MAX_PROCS
    dry_run = DRY_RUN
    logging.basicConfig(level=logging.INFO, stream=sys.stdout,
                        format='%(asctime)s * %(levelname)s * %(message)s')

    parser = argparse.ArgumentParser(description="""nestrun - substitute values
            into a template and run commands in parallel.""")
    parser.add_argument('-j', '--processes', '--local', dest='local_procs',
            type=int, help="""Run a maximum of N processes in parallel locally
            (default: %(default)s)""", metavar='N', default=MAX_PROCS)
    parser.add_argument('--template', dest='template',
            metavar="'template text'", help="""Command-execution template, e.g.
            bash {infile}. By default, nestrun executes the templatefile.""")
    parser.add_argument('--stop-on-error', action='store_true',
            default=False, help="""Terminate remaining processes if any process
            returns non-zero exit status (default: %(default)s)""")
    parser.add_argument('--template-file', dest='template_file', metavar="FILE",
            help='Command-execution template file path.')
    parser.add_argument('--multinest-file', metavar='FILE',
            type=argparse.FileType('r'),
            help="""A YAML file containing information for running multiple
            levels of control.json files.""")
    parser.add_argument('--save-cmd-file', dest='savecmd_file',
            help="""Name of the file that will contain the command that was
            executed.""")
    log_group = parser.add_mutually_exclusive_group()
    log_group.add_argument('--log-file', dest='log_file', default='log.txt',
            help="""Name of the file that will contain output of the executed
            command.""")
    log_group.add_argument('--no-log', dest="log_file", action="store_const",
            default='log.txt', const=os.devnull, help="""Don't create a log
            file""")
    parser.add_argument('--dry-run', action='store_true', help="""Dry run mode,
            does not execute commands.""", default=False)
    parser.add_argument('--summary-file', type=argparse.FileType('w'),
            help="""Write a summary of the run to the specified file""")
    parser.add_argument('--status-files', action='store_true', default=False,
        help="""Write exit status files into the same directory as the status.json
        files.""")
    parser.add_argument('--ignore-multinest-on-failure',
        action='store_true', default=False,
        help="""If a parent job fails, don't run any of the child jobs.""")
    parser.add_argument('json_files', type=extant_file, nargs='+',
            help='Nestly control dictionaries')
    arguments = parser.parse_args()

    if arguments.multinest_file:
        multinest = yaml.safe_load(arguments.multinest_file)
        template_loader = yaml_template_loader(multinest)
    else:
        template = arguments.template

        # Make sure that either a template or a template file was given
        if arguments.template_file:
            # if given a template file, the default is to run the input
            if not arguments.template:
                template = os.path.join('.',
                        os.path.basename(arguments.template_file))

                # If using the default argument, the template must be executable:
                if (not os.access(arguments.template_file, os.X_OK) and not
                        arguments.dry_run):
                    parser.exit(
                        "the template file {0} is not executable.".format(
                            arguments.template_file))

        if not (arguments.template or arguments.template_file):
            parser.exit("Error: Please specify either a template "
                    "or a template file")

        logging.info('Template: %s', template)
        template_loader = plain_template_loader(
            template, arguments.template_file)

    if arguments.local_procs is not None:
        max_procs = arguments.local_procs

    if arguments.dry_run is not None:
        dry_run = arguments.dry_run

    # Create a dictionary that will be shared amongst all forked processes.
    data = {}
    data['dry_run'] = dry_run
    data['start_directory'] = os.getcwd()
    data['savecmd_file'] = arguments.savecmd_file
    data['log_file'] = arguments.log_file
    data['stop_on_error'] = arguments.stop_on_error
    data['summary_file'] = arguments.summary_file
    data['status_files'] = arguments.status_files
    data['ignore_multinest_on_failure'] = arguments.ignore_multinest_on_failure

    controls = MultiNestIterator(arguments.json_files, template_loader)
    return data, max_procs, controls

def main():
    data, max_procs, controls = parse_arguments()
    invoke(max_procs, data, controls)
<|MERGE_RESOLUTION|>--- conflicted
+++ resolved
@@ -6,10 +6,7 @@
 import csv
 import datetime
 import errno
-<<<<<<< HEAD
-=======
 import functools
->>>>>>> 2309e122
 import json
 import logging
 import os
@@ -55,28 +52,11 @@
         logging.warning('SIGINT received; send again to terminate')
         nonlocal['received_SIGINT'] = True
 
-<<<<<<< HEAD
 def invoke(max_procs, data, controls):
+    nonlocal = {'spawn_jobs': True, 'received_SIGINT': False}
     running_procs = {}
     all_procs = []
     n_done = 0
-    while True:
-        while len(running_procs) < max_procs:
-            try:
-                control = controls.next()
-            except MoreLater:
-                break
-            except StopIteration:
-                if not running_procs:
-                    write_summary(all_procs, data['summary_file'])
-                    return
-                break
-            g = worker(data, control)
-=======
-def invoke(max_procs, data, json_files):
-    nonlocal = {'spawn_jobs': True, 'received_SIGINT': False}
-    running_procs = {}
-    all_procs = []
 
     signal.signal(signal.SIGTERM, functools.partial(sigterm_handler, nonlocal))
     signal.signal(signal.SIGUSR1,
@@ -86,23 +66,24 @@
     for sig in ['SIGTERM', 'SIGUSR1', 'SIGINT']:
         signal.siginterrupt(getattr(signal, sig), False)
 
-    files = iter(json_files)
     try:
         while True:
             while nonlocal['spawn_jobs'] and len(running_procs) < max_procs:
                 try:
-                    json_file = files.next()
+                    control = controls.next()
+                except MoreLater:
+                    break
                 except StopIteration:
                     # no more files; allow other processes to finish.
                     break
-                g = worker(data, json_file)
+                g = worker(data, control)
                 try:
                     proc = g.next()
                 except StopIteration:
                     continue
                 except OSError:
                     # OSError thrown when command couldn't be started
-                    logging.exception("Exception starting %s", json_file)
+                    logging.exception("Exception starting %s", control)
                     if data['stop_on_error']:
                         _terminate_procs(running_procs)
                         return
@@ -119,77 +100,38 @@
                 # for anymore, so we're done.
                 return
 
-            # Pull the actual exit status - high byte of 16-bit number
             exit_status = os.WEXITSTATUS(status)
             proc, g = running_procs.pop(pid)
-            proc.complete(exit_status)
-
->>>>>>> 2309e122
+            proc.complete(exit_status, data['status_files'])
+            remove_children = False
+            if exit_status and data['ignore_multinest_on_failure']:
+                remove_children = True
+            controls.done(proc.control, remove_children=remove_children)
+
             try:
                 g.next()
             except StopIteration:
-<<<<<<< HEAD
-                continue
-            except OSError:
-                # OSError thrown when command couldn't be started
-                logging.exception("Exception starting %s", control)
-=======
                 pass
             else:
                 raise ValueError('worker generators should only yield once')
 
+            n_done += 1
             # Check exit status, cancel jobs if stop_on_error specified and
             # non-zero
             if exit_status:
-                logging.warn('[%s] %s Finished with non-zero exit status %s\n%s',
-                        pid, proc.working_dir, exit_status, proc.log_tail())
->>>>>>> 2309e122
+                logging.warn(
+                    '[%s] %s Finished (%d/%d) with non-zero exit status %s\n%s',
+                    pid, proc.working_dir, n_done, len(controls), exit_status,
+                    proc.log_tail())
                 if data['stop_on_error']:
                     _terminate_procs(running_procs)
                     return
             else:
-<<<<<<< HEAD
-                all_procs.append(proc)
-                running_procs[proc.pid] = proc, g
-
-        pid, status = os.wait()
-
-        exit_status = os.WEXITSTATUS(status)
-        proc, g = running_procs.pop(pid)
-        proc.complete(exit_status, data['status_files'])
-        remove_children = False
-        if exit_status and data['ignore_multinest_on_failure']:
-            remove_children = True
-        controls.done(proc.control, remove_children=remove_children)
-
-        try:
-            g.next()
-        except StopIteration:
-            pass
-        else:
-            raise ValueError('worker generators should only yield once')
-
-        n_done += 1
-        # Check exit status, cancel jobs if stop_on_error specified and
-        # non-zero
-        if exit_status:
-            logging.warn(
-                '[%s] %s Finished (%d/%d) with non-zero exit status %s\n%s',
-                pid, proc.working_dir, n_done, len(controls), exit_status,
-                proc.log_tail())
-            if data['stop_on_error']:
-                _terminate_procs(running_procs)
-                break
-        else:
-            logging.info(
-                "[%s] %s Finished (%d/%d) with %s",
-                pid, proc.working_dir, n_done, len(controls), exit_status)
-=======
-                logging.info("[%s] %s Finished with %s", pid, proc.working_dir,
-                        exit_status)
+                logging.info(
+                    "[%s] %s Finished (%d/%d) with %s",
+                    pid, proc.working_dir, n_done, len(controls), exit_status)
     finally:
         write_summary(all_procs, data['summary_file'])
->>>>>>> 2309e122
 
 
 def write_summary(all_procs, summary_file):
