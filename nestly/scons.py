"""SCons integration for nestly."""
<<<<<<< HEAD
from collections import OrderedDict
import json
=======
>>>>>>> 5a63722c
import logging
import copy
from . import core
import os
from collections import OrderedDict

try:
    import SCons.Node
    import SCons.Node.FS
    HAS_SCONS = True
except ImportError:
    import warnings
    warnings.warn('Unable to import SCons. Some functionality not available.')
    HAS_SCONS = False

logger = logging.getLogger('nestly.scons')

<<<<<<< HEAD
class SConsEncoder(json.JSONEncoder):
    """
    JSON Encoder which handles SCons objects.
    """
    def default(self, obj):
        if isinstance(obj, SCons.Node.NodeList):
            return list(obj)
        elif isinstance(obj, (SCons.Node.FS.Entry, SCons.Node.FS.File)):
            return str(obj)
        return super(SConsEncoder, self).default(obj)
=======
>>>>>>> 5a63722c

def name_targets(func):
    """
    Wrap a function such that returning ``'a', 'b', 'c', [1, 2, 3]`` transforms
    the value into ``dict(a=1, b=2, c=3)``.

    This is useful in the case where the last parameter is an SCons command.
    """
    def wrap(*a, **kw):
        ret = func(*a, **kw)
        return dict(zip(ret[:-1], ret[-1]))
    return wrap


class SConsWrap(object):
    """A Nest wrapper to add SCons integration.

    This class wraps a Nest in order to provide methods which are useful for
    using nestly with SCons.

    A Nest passed to SConsWrap must have been created with include_outdir=True,
    which is the default.
    """

    def __init__(self, nest, dest_dir='.'):
        """Initialize an SConsWrap.

        Takes the Nest to operate on and the base directory for all output
        directories.
        """
        self.nest = nest
        self.dest_dir = dest_dir
        self.checkpoints = OrderedDict()

    def __iter__(self):
        "Iterate over the current controls."
        return self.nest.iter(self.dest_dir)

    def add(self, name, nestable, **kw):
        """Adds a level to the nesting and creates a checkpoint that can be
        reverted to later for aggregation by calling :meth:`SConsWrap.pop`."""
        if core._is_iter(nestable):
            self.checkpoints[name] = self.nest
            self.nest = copy.copy(self.nest)
        return self.nest.add(name, nestable, **kw)

    def pop(self, name=None):
        """Reverts to the nest stage just before the corresponding call of
        :meth:`SConsWrap.add_aggregate`.  However, any aggregate collections
        which have been worked on will still be accessible, and can be called
        operated on together after calling this method.  If no name is passed,
        will revert to the last nest level."""
        if name is not None:
            self.nest = self.checkpoints[name]
            keys = list(self.checkpoints.keys())
            name_idx = keys.index(name)
            assert name_idx >= 0

            # Pop every key from ``name`` on:
            for k in reversed(keys[name_idx:]):
                self.checkpoints.pop(k)
        else:
            self.nest = self.checkpoints.popitem()[1]

    def add_nest(self, name=None, **kw):
        "A simple decorator which wraps :meth:`Nest.add`."
        def deco(func):
            self.add(name or func.__name__, func, **kw)
            return func
        return deco

    def add_target(self, name=None):
        """Add an SCons target to this nest.

        The function decorated will be immediately called with each of the
        output directories and current control dictionaries. Each result will
        be added to the respective control dictionary for later nests to
        access.
        """
        def deco(func):
            def nestfunc(control):
                destdir = os.path.join(self.dest_dir, control['OUTDIR'])
                return [func(destdir, control)]
            self.nest.add(name or func.__name__, nestfunc, create_dir=False)
            return func
        return deco

    def add_target_with_env(self, environment, name=None):
        """Add an SCons target to this nest, with an SCons Environment

        The function decorated will be immediately called with three arguments:

        * ``environment``: A clone of the SCons environment, with variables
          populated for all values in the control dictionary, plus a variable
          ``OUTDIR``.
        * ``outdir``: The output directory
        * ``control``: The control dictionary

        Each result will be added to the respective control dictionary for
        later nests to access.

        Differs from :meth:`SConsWrap.add_target` only by the addition of the
        ``Environment`` clone.
        """
        def deco(func):
            def nestfunc(control):
                env = environment.Clone()
                for k, v in control.items():
                    if k in env:
                        logger.warn("Overwriting previously bound value %s=%s",
                                    k, env[k])
                    env[k] = v
                destdir = os.path.join(self.dest_dir, control['OUTDIR'])
                env['OUTDIR'] = destdir
                return [func(env, destdir, control)]
            self.nest.add(name or func.__name__, nestfunc, create_dir=False)
            return func
        return deco

    def add_aggregate(self, name, data_fac):
        """Add an aggregate target to this nest.

        The second argument is a nullary factory function which will be called
        immediately for each of the current control dictionaries and stored in
        each dictionary with the given name like in
        :meth:`SConsWrap.add_target`.

        Since nests added after the aggregate can access the construct returned
        by the factory function value, it can be mutated to provide additional
        values for use when the decorated function is called.

        To do something with the aggregates, you must :meth:`SConsWrap.pop`
        nest levels created between addition of the aggregate and then can add
        any normal targets you would like which take advantage of the targets
        added to the data structure.
        """
<<<<<<< HEAD
        for aggregate in list(self.aggregates):
            self.finalize_aggregate(aggregate)

    def add_controls(self, env, target_name='control', file_name='control.json',
                     encoder_cls=SConsEncoder):
        """
        Adds a target to build a control file at each of the current leaves.

        :param env: SCons Environment object
        :param target_name: Name for target in nest
        :param file_name: Name for output file.
        """
        if not HAS_SCONS:
            raise ImportError('SCons not available')

        @self.add_target(name=target_name)
        def control(outdir, c):
            def create_control_file(source, target, env):
                target = str(target[0])
                with open(target, 'w') as fp:
                    json.dump(c, fp, indent=2, cls=encoder_cls)
            return env.Command(os.path.join(outdir, file_name),
                    [],
                    create_control_file)[0]
=======
        @self.add_target(name)
        def wrap(outdir, c):
            return data_fac()
>>>>>>> 5a63722c
<|MERGE_RESOLUTION|>--- conflicted
+++ resolved
@@ -1,14 +1,10 @@
 """SCons integration for nestly."""
-<<<<<<< HEAD
 from collections import OrderedDict
 import json
-=======
->>>>>>> 5a63722c
 import logging
 import copy
 from . import core
 import os
-from collections import OrderedDict
 
 try:
     import SCons.Node
@@ -21,7 +17,6 @@
 
 logger = logging.getLogger('nestly.scons')
 
-<<<<<<< HEAD
 class SConsEncoder(json.JSONEncoder):
     """
     JSON Encoder which handles SCons objects.
@@ -32,8 +27,6 @@
         elif isinstance(obj, (SCons.Node.FS.Entry, SCons.Node.FS.File)):
             return str(obj)
         return super(SConsEncoder, self).default(obj)
-=======
->>>>>>> 5a63722c
 
 def name_targets(func):
     """
@@ -170,9 +163,9 @@
         any normal targets you would like which take advantage of the targets
         added to the data structure.
         """
-<<<<<<< HEAD
-        for aggregate in list(self.aggregates):
-            self.finalize_aggregate(aggregate)
+        @self.add_target(name)
+        def wrap(outdir, c):
+            return data_fac()
 
     def add_controls(self, env, target_name='control', file_name='control.json',
                      encoder_cls=SConsEncoder):
@@ -195,8 +188,3 @@
             return env.Command(os.path.join(outdir, file_name),
                     [],
                     create_control_file)[0]
-=======
-        @self.add_target(name)
-        def wrap(outdir, c):
-            return data_fac()
->>>>>>> 5a63722c
