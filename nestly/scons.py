--- conflicted
+++ resolved
@@ -1,12 +1,7 @@
 """SCons integration for nestly."""
 from collections import OrderedDict
-<<<<<<< HEAD
+import json
 import logging
-import os
-
-logger = logging.getLogger('nestly.scons')
-=======
-import json
 import os
 
 try:
@@ -18,6 +13,8 @@
     warnings.warn('Unable to import SCons. Some functionality not available.')
     HAS_SCONS = False
 
+logger = logging.getLogger('nestly.scons')
+
 class SConsEncoder(json.JSONEncoder):
     """
     JSON Encoder which handles SCons objects.
@@ -28,7 +25,6 @@
         elif isinstance(obj, (SCons.Node.FS.Entry, SCons.Node.FS.File)):
             return str(obj)
         return super(SConsEncoder, self).default(obj)
->>>>>>> 64ff129a
 
 def name_targets(func):
     """
